import shutil
import time
import os

import numpy as np
import matplotlib.pyplot as plt

from tensorflow import keras
from tensorboard import program
import webbrowser

from util.generic import check_rng
from util.results import check_valid, eval_loss

from tasks import ReluDropGenerator, PermuteTaskGenerator, DeterministicTaskGenerator
from tree_search import branch_bound, mcts_orig, mcts, random_sequencer, earliest_release, TreeNode, TreeNodeShift
from env_tasking import StepTaskingEnv

plt.style.use('seaborn')


def data_gen(env, n_gen=1):

    if not isinstance(env, StepTaskingEnv):
        raise NotImplementedError("Tasking environment must be step Env.")

    # TODO: generate sample weights to prioritize earliest task selections??

    x_gen = []
    y_gen = []
    for i_gen in range(n_gen):
        print(f'Task Set: {i_gen + 1}/{n_gen}', end='\n')

        env.reset()

        t_ex, ch_ex = branch_bound(env.node.tasks, env.node.ch_avail, verbose=True)
        seq = np.argsort(t_ex)     # optimal sequence

        # check_valid(tasks, t_ex, ch_ex)
        # l_ex = eval_loss(tasks, t_ex)

        for n in seq:
            x_gen.append(env.state.copy())
            y_gen.append(n)

            env.step(n)

    return np.array(x_gen), np.array(y_gen)


def train_sl(env, n_gen_train, n_gen_val, plot_history=True, do_tensorboard=False, save_model=False):

    # TODO: customize output layers to avoid illegal actions
    # TODO: train using complete tree info, not just B&B solution?

    # TODO: sort tasks by release time, etc.?
    # TODO: task parameter shift for channel availability

    x_train, y_train = data_gen(env, n_gen_train)
    x_val, y_val = data_gen(env, n_gen_val)

    model = keras.Sequential([keras.layers.Flatten(input_shape=x_train.shape[1:]),
                              keras.layers.Dense(60, activation='relu'),
                              keras.layers.Dense(60, activation='relu'),
                              # keras.layers.Dense(30, activation='relu'),
                              # keras.layers.Dropout(0.2),
                              # keras.layers.Dense(100, activation='relu'),
                              keras.layers.Dense(env.n_tasks, activation='softmax')])

    model.compile(optimizer='rmsprop',
                  loss='sparse_categorical_crossentropy',
                  metrics=['accuracy'])

    callbacks = [keras.callbacks.EarlyStopping(patience=60, monitor='val_loss', min_delta=0.)]

    if do_tensorboard:
        log_dir = './logs/TF_train'
        try:
            shutil.rmtree(log_dir)
        except FileNotFoundError:
            pass

        callbacks.append(keras.callbacks.TensorBoard(log_dir=log_dir))

        tb = program.TensorBoard()
        tb.configure(argv=[None, '--logdir', log_dir])
        url = tb.launch()
        webbrowser.open(url)

    history = model.fit(x_train, y_train, epochs=1000, batch_size=32, sample_weight=None,
                        validation_data=(x_val, y_val),
                        callbacks=callbacks)

    if plot_history:
        plt.figure(num='training history', clear=True, figsize=(10, 4.8))
        plt.subplot(1, 2, 1)
        plt.plot(history.epoch, history.history['loss'], label='training')
        plt.plot(history.epoch, history.history['val_loss'], label='validation')
        plt.legend()
        plt.gca().set(xlabel='epoch', ylabel='loss')
        plt.subplot(1, 2, 2)
        plt.plot(history.epoch, history.history['accuracy'], label='training')
        plt.plot(history.epoch, history.history['val_accuracy'], label='validation')
        plt.legend()
        plt.gca().set(xlabel='epoch', ylabel='accuracy')

<<<<<<< HEAD
    if save_model:
        save_str = './models/temp/{}'.format(time.strftime('%Y-%m-%d_%H-%M-%S'))
        os.mkdir(save_str)
        model.save(save_str)
=======
    if save_model:      # TODO: pickle model and env together in dict? or just wrapped model func??
        model.save('./models/temp/{}'.format(time.strftime('%Y-%m-%d_%H-%M-%S')))
>>>>>>> c0149fee

    return model


def wrap_model(env, model):
    if not isinstance(env, StepTaskingEnv):
        raise NotImplementedError("Tasking environment must be step Env.")

    if type(model) == str:
        model = keras.models.load_model(model)

    def scheduling_model(tasks, ch_avail):
        observation, reward, done = env.reset(tasks, ch_avail), 0, False
        while not done:
            p = model.predict(observation[np.newaxis]).squeeze(0)

            seq_rem = env.action_space.elements.tolist()
            action = seq_rem[p[seq_rem].argmax()]        # FIXME: hacked to disallow previously scheduled tasks

            observation, reward, done, info = env.step(action)

        return env.node.t_ex, env.node.ch_ex

    return scheduling_model


def main():
    n_tasks = 8
    n_channels = 2

    task_gen = ReluDropGenerator(t_release_lim=(0, 4), duration_lim=(3, 6), slope_lim=(0.5, 2),
                                 t_drop_lim=(6, 12), l_drop_lim=(35, 50), rng=None)  # task set generator

    # task_gen = PermuteTaskGenerator(task_gen(n_tasks))
    # task_gen = DeterministicTaskGenerator(task_gen(n_tasks))

    def ch_avail_gen(n_ch, rng=check_rng(None)):  # channel availability time generator
        return rng.uniform(0, 0, n_ch)

    env = StepTaskingEnv(n_tasks, task_gen, n_channels, ch_avail_gen, cls_node=TreeNodeShift, state_type='one-hot')

<<<<<<< HEAD
    model = train_sl(task_gen, n_tasks, ch_avail_gen, n_channels, n_gen_train=1, n_gen_val=10,
                     plot_history=True, do_tensorboard=False, save_model=True)
=======
    model = train_sl(env, n_gen_train=10, n_gen_val=1, plot_history=True, do_tensorboard=False, save_model=True)
>>>>>>> c0149fee
    # model = './models/2020-07-09_08-39-48'

    scheduler = wrap_model(env, model)

    tasks = task_gen(n_tasks)
    ch_avail = ch_avail_gen(n_channels)

    t_ex, ch_ex = scheduler(tasks, ch_avail)

    print(t_ex)
    print(ch_ex)


if __name__ == '__main__':
    main()<|MERGE_RESOLUTION|>--- conflicted
+++ resolved
@@ -1,6 +1,5 @@
 import shutil
 import time
-import os
 
 import numpy as np
 import matplotlib.pyplot as plt
@@ -104,15 +103,8 @@
         plt.legend()
         plt.gca().set(xlabel='epoch', ylabel='accuracy')
 
-<<<<<<< HEAD
-    if save_model:
-        save_str = './models/temp/{}'.format(time.strftime('%Y-%m-%d_%H-%M-%S'))
-        os.mkdir(save_str)
-        model.save(save_str)
-=======
     if save_model:      # TODO: pickle model and env together in dict? or just wrapped model func??
         model.save('./models/temp/{}'.format(time.strftime('%Y-%m-%d_%H-%M-%S')))
->>>>>>> c0149fee
 
     return model
 
@@ -154,12 +146,7 @@
 
     env = StepTaskingEnv(n_tasks, task_gen, n_channels, ch_avail_gen, cls_node=TreeNodeShift, state_type='one-hot')
 
-<<<<<<< HEAD
-    model = train_sl(task_gen, n_tasks, ch_avail_gen, n_channels, n_gen_train=1, n_gen_val=10,
-                     plot_history=True, do_tensorboard=False, save_model=True)
-=======
     model = train_sl(env, n_gen_train=10, n_gen_val=1, plot_history=True, do_tensorboard=False, save_model=True)
->>>>>>> c0149fee
     # model = './models/2020-07-09_08-39-48'
 
     scheduler = wrap_model(env, model)
